--- conflicted
+++ resolved
@@ -53,17 +53,14 @@
 - Follow the standardized token and error definitions in `tokens.zig`
 - Avoid hard‑coded shortcuts; parse data directly from the binary and deinit allocated memory
 - Consult `zig_014.md` for Zig 0.14 syntax changes if needed
-<<<<<<< HEAD
 - Use `Block.unpackWstring` (and related helpers in `src/binary_parser.zig`) for
   all UTF‑16 string parsing instead of ad‑hoc conversions. Keep UTF‑16 logic in
   that file so other modules remain focused on higher level parsing.
 - Apply template substitutions via `TemplateProcessor` (or `parseRecordXml`) and
   avoid returning hard coded placeholder XML when record parsing fails.
-=======
 
 ## Pull Request Guidelines
 - When drafting the PR description, include a brief example or explanation of
   how the changes move the Zig parser closer to feature parity with the
   reference Python implementation. This helps reviewers track progress toward
   Python compatibility.
->>>>>>> 99f42aff
